<emu-clause id="sec-finalization-group-objects">
  <h1> FinalizationGroup Objects </h1>
  <p>
    A FinalizationGroup is an object that manages registration and
    unregistration of cleanup operations that are performed when
    target objects are garbage collected.
  </p>

  <emu-clause id="sec-finalization-group-constructor">
    <h1>The FinalizationGroup Constructor</h1>
    <p>The FinalizationGroup constructor:</p>
    <ul>
      <li>is the intrinsic object <dfn>%FinalizationGroup%</dfn>.</li>
      <li>
        is the initial value of the `FinalizationGroup` property of
        the global object.
      </li>
      <li>
        creates and initializes a new FinalizationGroup object when
        called as a constructor.
      </li>
      <li>
        is not intended to be called as a function and will throw an
        exception when called in that manner.
      </li>
      <li>
        is designed to be subclassable. It may be used as the value in
        an `extends` clause of a class definition. Subclass
        constructors that intend to inherit the specified
        `FinalizationGroup` behaviour must include a `super` call to
        the `FinalizationGroup` constructor to create and initialize
        the subclass instance with the internal state necessary to
        support the `FinalizationGroup.prototype` built-in methods.
      </li>
    </ul>

    <emu-clause id="sec-finalization-group-cleanup-callback">
      <h1> FinalizationGroup ( _cleanupCallback_ ) </h1>
      <p>
        When the `FinalizationGroup` function is called with argument _cleanupCallback_,
        the following steps are taken:
      </p>
      <emu-alg>
        1. If NewTarget is *undefined*, throw a *TypeError* exception.
        1. If IsCallable(_cleanupCallback_) is *false*, throw a *TypeError* exception.
        1. Let _finalizationGroup_ be ? OrdinaryCreateFromConstructor(NewTarget,
        `"%FinalizationGroupPrototype%"`, &laquo; [[Realm]], [[CleanupCallback]], [[Cells]],
        [[IsFinalizationGroupCleanupJobActive]] &raquo;).
        1. Let _fn_ be the active function object.
        1. Set _finalizationGroup_.[[Realm]] to _fn_.[[Realm]].
        1. Set _finalizationGroup_.[[CleanupCallback]] to _cleanupCallback_.
        1. Set _finalizationGroup_.[[Cells]] to be an empty List.
        1. Set _finalizationGroup_.[[IsFinalizationGroupCleanupJobActive]] to *false*.
        1. Return _finalizationGroup_.
    </emu-clause>
  </emu-clause>

  <emu-clause id="sec-properties-of-the-finalization-group-constructor">
    <h1>Properties of the FinalizationGroup Constructor</h1>
    <p>The FinalizationGroup constructor:</p>
    <ul>
      <li>
        has a [[Prototype]] internal slot whose value is the intrinsic
        object %FunctionPrototype%.
      </li>
      <li>has the following properties:</li>
    </ul>

    <emu-clause id="sec-finalization-group.prototype">
      <h1>FinalizationGroup.prototype</h1>
      <p>
        The initial value of `FinalizationGroup.prototype` is the
        intrinsic %FinalizationGroupPrototype% object.
      </p>
      <p>
        This property has the attributes { [[Writable]]: *false*,
        [[Enumerable]]: *false*, [[Configurable]]: *false* }.
      </p>
    </emu-clause>
  </emu-clause>

  <emu-clause id="sec-properties-of-the-finalization-group-prototype-object">
    <h1>Properties of the FinalizationGroup Prototype Object</h1>
    <p>The FinalizationGroup prototype object:</p>
    <ul>
      <li>is the intrinsic object <dfn>%FinalizationGroupPrototype%</dfn>.</li>
      <li>
        has a [[Prototype]] internal slot whose value is the intrinsic
        object %ObjectPrototype%.
      </li>
      <li>is an ordinary object.</li>
      <li>
        does not have [[Cells]], [[CleanupCallback]], and
        [[IsFinalizationGroupCleanupJobActive]] internal slots.
      </li>
    </ul>

    <emu-clause id="sec-finalization-group.prototype.constructor">
      <h1>FinalizationGroup.prototype.constructor</h1>
      <p>The initial value of
      `FinalizationGroup.prototype.constructor` is the intrinsic
      object %FinalizationGroup%.</p>
    </emu-clause>

    <emu-clause id="sec-finalization-group.prototype.register">
      <h1>FinalizationGroup.prototype.register ( _target_ , _heldValue_ [, _unregisterToken_ ]  )</h1>
      <p>The following steps are taken:</p>
      <emu-alg>
        1. Let _finalizationGroup_ be the *this* value.
        1. If Type(_finalizationGroup_) is not Object, throw a *TypeError* exception.
        1. If _finalizationGroup_ does not have a [[Cells]] internal slot,
        throw a *TypeError* exception.
        1. If Type(_target_) is not Object, throw a *TypeError* exception.
        1. If SameValue(_target_, _heldValue_), throw a *TypeError* exception.
        1. If Type(_unregisterToken_) is not Object,
          1. If _unregisterToken_ is not *undefined*, throw a *TypeError* exception.
          1. Set _unregisterToken_ to ~empty~.
<<<<<<< HEAD
        1. Let _cell_ be the Record { [[WeakRefTarget]] : _target_, [[Holdings]]:
        _holdings_, [[UnregisterToken]]: _unregisterToken_ }.
=======
        1. Let _cell_ be the Record { [[Target]] : _target_, [[HeldValue]]: _heldValue_, [[UnregisterToken]]: _unregisterToken_ }.
>>>>>>> dbfc03ff
        1. Append _cell_ to _finalizationGroup_.[[Cells]].
        1. Return *undefined*.
      </emu-alg>
    </emu-clause>

    <emu-clause id="sec-finalization-group.prototype.unregister">
      <h1>FinalizationGroup.prototype.unregister ( _unregisterToken_ )</h1>
      <p>The following steps are taken:</p>
      <emu-alg>
        1. Let _finalizationGroup_ be the *this* value.
        1. If Type(_finalizationGroup_) is not Object, throw a
        *TypeError* exception.
        1. If _finalizationGroup_ does not have a [[Cells]]
        internal slot, throw a *TypeError* exception.
        1. If Type(_unregisterToken_) is not Object, throw a *TypeError* exception.
        1. Let _removed_ be *false*.
<<<<<<< HEAD
        1. For each Record { [[WeakRefTarget]], [[Holdings]],
=======
        1. For each Record { [[Target]], [[HeldValue]],
>>>>>>> dbfc03ff
        [[UnregisterToken]] } _cell_ that is an element of
        _finalizationGroup_.[[Cells]], do
          1. If SameValue(_cell_.[[UnregisterToken]], _unregisterToken_) is *true*, then
            1. Remove _cell_ from _finalizationGroup_.[[Cells]].
            1. Set _removed_ to *true*.
        1. Return _removed_.
      </emu-alg>
    </emu-clause>

    <emu-clause id="sec-finalization-group.prototype.cleanupSome">
      <h1>FinalizationGroup.prototype.cleanupSome ( [ _callback_ ] )</h1>
      <p>The following steps are taken:</p>
      <emu-alg>
        1. Let _finalizationGroup_ be the *this* value.
        1. If Type(_finalizationGroup_) is not Object, throw a
        *TypeError* exception.
        1. If _finalizationGroup_ does not have [[Cells]] and [[IsFinalizationGroupCleanupJobActive]]
        internal slots, throw a *TypeError* exception.
        1. If _finalizationGroup_.[[IsFinalizationGroupCleanupJobActive]] is *true*,
        throw a *TypeError* exception.
        1. If _callback_ is not *undefined* and IsCallable(_callback_) is
        *false*, throw a *TypeError* exception.
        1. Perform ? CleanupFinalizationGroup(_finalizationGroup_, _callback_).
        1. Return *undefined*.
      </emu-alg>
    </emu-clause>

    <emu-clause id="sec-finalization-group.prototype-@@tostringtag">
      <h1>FinalizationGroup.prototype [ @@toStringTag ]</h1>
      <p>The initial value of the @@toStringTag property is the String value `"FinalizationGroup"`.</p>
      <p>This property has the attributes { [[Writable]]: *false*, [[Enumerable]]: *false*, [[Configurable]]: *true* }.</p>
    </emu-clause>
  </emu-clause>

  <emu-clause id="sec-properties-of-finalization-group-instances">
    <h1>Properties of FinalizationGroup Instances</h1>
    <p>
      FinalizationGroup instances are ordinary objects that inherit
      properties from the FinalizationGroup prototype. FinalizationGroup
      instances also have [[Cells]], [[CleanupCallback]], and 
      [[IsFinalizationGroupCleanupJobActive]] internal slots.
    </p>
  </emu-clause>

  <emu-clause id="sec-finalization-group-cleanup-iterator-objects">
   <h1>FinalizationGroup Cleanup Iterator Objects</h1>
    <p>
      A FinalizationGroup Cleanup Iterator is an ordinary object, with
      the structure defined below, that represents a specific iteration
      over some specific FinalizationGroup instance object. There is not
      a named constructor for FinalizationGroup Cleanup Iterator
      objects. Instead, these iterator objects are created when the
      cleanupCallback of the FinalizationGroup is called.
    </p>

    <emu-clause id="sec-createfinalizationgroupcleanupiterator" aoid="CreateFinalizationGroupCleanupIterator">
      <h1>CreateFinalizationGroupCleanupIterator ( _finalizationGroup_ )</h1>
      <p>The following steps are taken:</p>
      <emu-alg>
        1. Assert: Type(_finalizationGroup_) is Object.
        1. Assert: _finalizationGroup_ has a [[Cells]] internal slot.
        1. Assert: _finalizationGroup_.[[Realm]].[[Intrinsics]].[[%FinalizationGroupCleanupIteratorPrototype%]] exists and has been initialized.
        1. Let _prototype_ be _finalizationGroup_.[[Realm]].[[Intrinsics]].[[%FinalizationGroupCleanupIteratorPrototype%]].
        1. Let _iterator_ be ObjectCreate(_prototype_, &laquo; [[FinalizationGroup]] &raquo;).
        1. Set _iterator_.[[FinalizationGroup]] to _finalizationGroup_.
        1. Return _iterator_.
      </emu-alg>
    </emu-clause>

     <emu-clause id="sec-%finalizationgroupcleanupiterator%-object">
      <h1>The %FinalizationGroupCleanupIteratorPrototype% Object</h1>
      <p>The <dfn>%FinalizationGroupCleanupIteratorPrototype%</dfn> object:</p>
      <ul>
        <li>has properties that are inherited by all FinalizationGroup
          Cleanup Iterator Objects.</li>
        <li>is an ordinary object.</li>
        <li>has a [[Prototype]] internal slot whose value is the intrinsic object %IteratorPrototype%.</li>
        <li>has the following properties:</li>
      </ul>

      <emu-clause id="sec-%finalizationgroupcleanupiterator%.next">
          <h1>%FinalizationGroupCleanupIteratorPrototype%.next ( )</h1>
          <emu-alg>
            1. Let _iterator_ be the *this* value.
            1. If Type(_iterator_) is not Object, throw a *TypeError* exception.
            1. If _iterator_ does not have a [[FinalizationGroup]] internal slot,
            throw a *TypeError* exception.
            1. If _iterator_.[[FinalizationGroup]] is ~empty~,
            throw a *TypeError* exception.
            1. Let _finalizationGroup_ be _iterator_.[[FinalizationGroup]].
            1. Assert: Type(_finalizationGroup_) is Object.
            1. Assert: _finalizationGroup_ has a [[Cells]] internal slot.
            1. If _finalizationGroup_.[[Cells]] contains a Record _cell_ such that _cell_.[[WeakRefTarget]] is ~empty~,
              1. Choose any such _cell_.
              1. Remove _cell_ from _finalizationGroup_.[[Cells]].
              1. Return CreateIterResultObject(_cell_.[[HeldValue]], *false*).
            1. Otherwise, return CreateIterResultObject(*undefined*, *true*).
          </emu-alg>
     </emu-clause>

      <emu-clause id="sec-%finalizationgroupcleanupiteratorprototype%-@@tostringtag">
        <h1>%FinalizationGroupCleanupIteratorPrototype% [ @@toStringTag ]</h1>
        <p>The initial value of the @@toStringTag property is the String value `"FinalizationGroup Cleanup Iterator"`.</p>
        <p>This property has the attributes { [[Writable]]: *false*, [[Enumerable]]: *false*, [[Configurable]]: *true* }.</p>
      </emu-clause>
    </emu-clause>

    <emu-clause id="sec-properties-of-finalization-group-cleanup-iterator-instances">
      <h1>Properties of FinalizationGroup Cleanup Iterator Instances</h1>
      <p>FinalizationGroup Cleanup Iterator instances are ordinary
        objects that inherit properties from the
        %FinalizationGroupCleanupIteratorPrototype% intrinsic
        object. FinalizationGroup Cleanup Iterator instances are
        initially created with a [[FinalizationGroup]] internal slot.
    </emu-clause>

  </emu-clause>
</emu-clause><|MERGE_RESOLUTION|>--- conflicted
+++ resolved
@@ -115,12 +115,9 @@
         1. If Type(_unregisterToken_) is not Object,
           1. If _unregisterToken_ is not *undefined*, throw a *TypeError* exception.
           1. Set _unregisterToken_ to ~empty~.
-<<<<<<< HEAD
-        1. Let _cell_ be the Record { [[WeakRefTarget]] : _target_, [[Holdings]]:
-        _holdings_, [[UnregisterToken]]: _unregisterToken_ }.
-=======
-        1. Let _cell_ be the Record { [[Target]] : _target_, [[HeldValue]]: _heldValue_, [[UnregisterToken]]: _unregisterToken_ }.
->>>>>>> dbfc03ff
+
+        1. Let _cell_ be the Record { [[WeakRefTarget]] : _target_, [[HeldValue]]: _heldValue_,
+        [[UnregisterToken]]: _unregisterToken_ }.
         1. Append _cell_ to _finalizationGroup_.[[Cells]].
         1. Return *undefined*.
       </emu-alg>
@@ -137,11 +134,7 @@
         internal slot, throw a *TypeError* exception.
         1. If Type(_unregisterToken_) is not Object, throw a *TypeError* exception.
         1. Let _removed_ be *false*.
-<<<<<<< HEAD
-        1. For each Record { [[WeakRefTarget]], [[Holdings]],
-=======
-        1. For each Record { [[Target]], [[HeldValue]],
->>>>>>> dbfc03ff
+        1. For each Record { [[WeakRefTarget]], [[HeldValue]],
         [[UnregisterToken]] } _cell_ that is an element of
         _finalizationGroup_.[[Cells]], do
           1. If SameValue(_cell_.[[UnregisterToken]], _unregisterToken_) is *true*, then
